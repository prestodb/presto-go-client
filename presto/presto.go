--- conflicted
+++ resolved
@@ -697,11 +697,7 @@
 			return nil, err
 		}
 		return vv.Bool, err
-<<<<<<< HEAD
-	case "json", "char", "varchar", "varbinary", "interval year to month", "interval day to second", "decimal":
-=======
 	case "json", "char", "varchar", "varbinary", "interval year to month", "interval day to second", "decimal", "unknown":
->>>>>>> a2f379dd
 		vv, err := scanNullString(v)
 		if !vv.Valid {
 			return nil, err
